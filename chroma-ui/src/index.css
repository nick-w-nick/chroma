body {
  margin: 0;
  -webkit-font-smoothing: antialiased;
  -moz-osx-font-smoothing: grayscale;
  font-family: 'Inter', sans-serif;

  /* prevent double clicking on background selecting text on sidebar */
  user-select: none;
  -moz-user-select: none;
  -webkit-user-select: none;
  -ms-user-select: none;
}

code {
  font-family: 'IBM Plex Mono', 'Courier New', monospace;
}

/* Hide scrollbar for Chrome, Safari and Opera */
html::-webkit-scrollbar {
  display: none;
}

body::-webkit-scrollbar {
  display: none;
}

/* Hide scrollbar for IE, Edge and Firefox */
html,
body {
  -ms-overflow-style: none;
  /* IE and Edge */
  scrollbar-width: none;
  /* Firefox */
}

.select-cursor {
  cursor: url('../public/cursor-outline.svg'), auto;
}

<<<<<<< HEAD
.crosshair-plus-cursor {
  /* custom offsets to get the cursor to be aligned with system crosshair */
  cursor: url('../public/crosshair-plus.svg') 8 7, auto;
}

.crosshair-minus-cursor {
  /* custom offsets to get the cursor to be aligned with system crosshair */
  cursor: url('../public/crosshair-minus.svg') 8 7, auto;
=======
/* pointer events should skip this and populate down */
.chakra-modal__content-container {
  pointer-events: none;
}

/* pointer events on this should stop here */
.chakra-modal__content {
  pointer-events: all;
>>>>>>> 68695d0b
}<|MERGE_RESOLUTION|>--- conflicted
+++ resolved
@@ -37,7 +37,6 @@
   cursor: url('../public/cursor-outline.svg'), auto;
 }
 
-<<<<<<< HEAD
 .crosshair-plus-cursor {
   /* custom offsets to get the cursor to be aligned with system crosshair */
   cursor: url('../public/crosshair-plus.svg') 8 7, auto;
@@ -46,7 +45,8 @@
 .crosshair-minus-cursor {
   /* custom offsets to get the cursor to be aligned with system crosshair */
   cursor: url('../public/crosshair-minus.svg') 8 7, auto;
-=======
+}
+
 /* pointer events should skip this and populate down */
 .chakra-modal__content-container {
   pointer-events: none;
@@ -55,5 +55,4 @@
 /* pointer events on this should stop here */
 .chakra-modal__content {
   pointer-events: all;
->>>>>>> 68695d0b
 }