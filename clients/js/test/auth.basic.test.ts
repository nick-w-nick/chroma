--- conflicted
+++ resolved
@@ -1,11 +1,7 @@
 import { expect, test } from "@jest/globals";
 import { chromaBasic } from "./initClientWithAuth";
 import chromaNoAuth from "./initClient";
-<<<<<<< HEAD
-=======
-import { ChromaClient } from "../src/ChromaClient";
 import { ChromaUnauthorizedError } from "../src/Errors";
->>>>>>> 4fe5de9f
 
 test("it should get the version without auth needed", async () => {
   const version = await chromaNoAuth.version();
@@ -20,7 +16,7 @@
 });
 
 test("it should raise error when non authenticated", async () => {
-  await expect(chromaNoAuth.listCollections()).rejects.toBeInstanceOf(
+  await expect(chromaNoAuth.listCollections()).rejects.
     ChromaUnauthorizedError
   );
 });
